--- conflicted
+++ resolved
@@ -147,19 +147,8 @@
 
       jvmArgs += ['-Xmx2G',
                   '-XX:+HeapDumpOnOutOfMemoryError',
-<<<<<<< HEAD
                   '-XX:+UseCompressedOops',
-                  '--enable-preview',
-                  '-Djava.awt.headless=true',
-                  '-Dtestfx.robot=glass',
-                  '-Dtestfx.headless=true',
-                  '-Dprism.order=sw',
-                  '-Dprism.text=t2k',
-                  '-Dglass.platform=Monocle',
-                  '-Dmonocle.platform=Headless',
-                  '-Dheadless.geometry=1920x1200-32']
-=======
-                  '-XX:+UseCompressedOops'] +
+                  '--enable-preview'] +
                   // Headless is the default because headed GUI tests are quite a surprise and cause havoc:
                   (("true".equals(project.findProperty("headless")) || project.findProperty("headless") == null) ? [
                     // Headless:
@@ -175,7 +164,6 @@
                     '-Dtestfx.robot=glass',
                     '-Dprism.text=t2k',
                   ])
->>>>>>> b3cdbe12
 
       // If it goes beyond this in normal execution, we should split the module(s) up further:
       timeout = Duration.ofMinutes(40)

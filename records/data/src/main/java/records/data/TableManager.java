package records.data;

import annotation.units.AbsColIndex;
import annotation.units.AbsRowIndex;
import com.google.common.collect.ImmutableList;
import com.google.common.collect.ImmutableMap;
import com.google.common.collect.Sets;
import log.ErrorHandler;
import log.Log;
import org.checkerframework.checker.nullness.qual.KeyFor;
import org.checkerframework.checker.nullness.qual.MonotonicNonNull;
import org.checkerframework.checker.nullness.qual.NonNull;
import org.checkerframework.checker.nullness.qual.Nullable;
import org.checkerframework.checker.nullness.qual.PolyNull;
import org.checkerframework.dataflow.qual.Pure;
import records.data.Table.BlankSaver;
import records.data.Table.Saver;
import records.data.Table.TableDisplayBase;
import records.data.TableOperations.RenameTable;
import records.data.datatype.TypeManager;
import records.data.unit.UnitManager;
import records.error.InternalException;
import records.error.ParseException;
import records.error.UserException;
import records.grammar.*;
import records.grammar.DisplayParser.ColumnWidthContext;
import records.grammar.DisplayParser.GlobalDisplayDetailsContext;
import records.grammar.MainParser.CommentContext;
import records.grammar.MainParser.FileContext;
import records.grammar.MainParser.TableContext;
import records.grammar.MainParser.TopLevelItemContext;
import records.grammar.MainParser2.ContentContext;
import records.grammar.TableParser2.TableDataContext;
import records.grammar.TableParser2.TableTransformationContext;
import records.grammar.Versions.ExpressionVersion;
import records.grammar.Versions.MainVersion;
import records.grammar.Versions.OverallVersion;
import styled.StyledString;
import threadchecker.OnThread;
import threadchecker.Tag;
import utility.Either;
import utility.GraphUtility;
import utility.IdentifierUtility;
import utility.Pair;
import utility.SimulationConsumer;
import utility.SimulationFunction;
import utility.SimulationFunctionInt;
import utility.Utility;

import java.io.File;
import java.util.*;
import java.util.Map.Entry;
import java.util.concurrent.CompletableFuture;
import java.util.concurrent.atomic.AtomicInteger;
import java.util.function.Consumer;
import java.util.function.Supplier;
import java.util.regex.Pattern;
import java.util.stream.Stream;

/**
 * Created by neil on 14/11/2016.
 */
@OnThread(Tag.Any)
public class TableManager
{
    private static final Random RANDOM = new Random();
    @OnThread(value = Tag.Any, requireSynchronized = true)
    private static @MonotonicNonNull Settings settings;
    
    // We use a TreeMap here to have reliable ordering for tables, especially when saving:
    @OnThread(value = Tag.Any,requireSynchronized = true)
    private final Map<TableId, Set<Table>> usedIds = new TreeMap<>();
    @OnThread(value = Tag.Any,requireSynchronized = true)
    private final Set<DataSource> sources = Sets.newIdentityHashSet();
    @OnThread(value = Tag.Any,requireSynchronized = true)
    private final Set<Transformation> transformations = Sets.newIdentityHashSet();
    private final List<GridComment> comments = new ArrayList<>();
    private final UnitManager unitManager;
    private final TypeManager typeManager;
    private final ArrayList<TableManagerListener> listeners = new ArrayList<>();
    private final TransformationLoader transformationLoader;
    private final PluggedContentHandler pluginManager;
    
    // R expressions are automatically run, which is dangerous as they could be modified by an external program, or especially
    // could be sent from an untrusted source then opened.  So we keep track of files we made and their hashes, and those files
    // are trusted.  Everything else is untrusted, which is done by banning R expressions during load, and keeping track of all
    // the banned ones.  They remain banned for the whole session until manually re-run or modified.
    @OnThread(Tag.Simulation)
    private boolean banningAllRExpressions = false;
    @OnThread(Tag.Simulation)
    private final HashSet<String> bannedRExpressions = new HashSet<>();

    public TableManager(TransformationLoader transformationLoader, PluggedContentHandler pluggedContentHandler) throws UserException, InternalException
    {
        this.transformationLoader = transformationLoader;
        this.unitManager = new UnitManager();
        this.typeManager = new TypeManager(unitManager);
        this.pluginManager = pluggedContentHandler;
    }
    
    private static final String SETTINGS_FILE_NAME = "settings.txt";

    public static synchronized Settings getSettings()
    {
        if (settings == null)
        {
            String pathToRExecutable = Utility.getProperty(SETTINGS_FILE_NAME, "pathToRExecutable");
            String useColumnalRLibs = Utility.getProperty(SETTINGS_FILE_NAME, "useColumnalRLibs");
            settings = new Settings(pathToRExecutable == null || pathToRExecutable.trim().isEmpty() ? null : new File(pathToRExecutable),
                // Default is true:
                useColumnalRLibs == null || "true".equals(useColumnalRLibs));
        }
        return settings;
    }

    public static synchronized void setSettings(Settings settings)
    {
        TableManager.settings = settings;
        // If we have a lot more properties, we may want to batch-set:
        Utility.setProperty(SETTINGS_FILE_NAME, "pathToRExecutable", settings.pathToRExecutable == null ? "" : settings.pathToRExecutable.getAbsolutePath());
        Utility.setProperty(SETTINGS_FILE_NAME, "useColumnalRLibs", Boolean.toString(settings.useColumnalRLibs));
    }

    @Pure
    public synchronized @Nullable Table getSingleTableOrNull(TableId tableId)
    {
        Set<Table> tables = usedIds.get(tableId);
        if (tables != null && tables.size() == 1)
            return tables.iterator().next();
        else
            return null;
    }

    @Pure
    public Table getSingleTableOrThrow(TableId tableId) throws UserException
    {
        @Nullable Table t = getSingleTableOrNull(tableId);
        if (t == null)
            throw new UserException("Could not find table \"" + tableId + "\"");
        return t;
    }

    // Generates a new unused ID and registers it.
    @OnThread(Tag.Simulation)
    public synchronized TableId registerNextFreeId()
    {
        TableId id;
        // So GUID is very unlikely to be in use already, but no harm in checking:
        do
        {
            id = new TableId(IdentifierUtility.identNum("T", RANDOM.nextInt(1_000_000)));
        }
        while (usedIds.containsKey(id));
        // Reserve the spot for now:
        usedIds.put(id, Sets.newIdentityHashSet());
        return id;
    }

    @OnThread(Tag.Simulation)
    public synchronized <T extends Table> T record(T table)
    {
        Set<Table> tablesForId = usedIds.computeIfAbsent(table.getId(), x -> Sets.<Table>newIdentityHashSet());
        if (!tablesForId.isEmpty())
        {
            Log.logStackTrace("Adding duplicate table for table ID: " + table.getId());
        }
        tablesForId.add(table);
        if (table instanceof DataSource)
        {
            if (sources.add((DataSource) table))
                listeners.forEach(l -> l.addSource((DataSource) table));
        }
        else if (table instanceof Transformation)
        {
            if (transformations.add((Transformation) table))
                listeners.forEach(l -> l.addTransformation((Transformation) table));
        }

        // Re-run any dependents which might have been missing this table:
        try
        {
            this.<Table>editImpl(table.getId(), null, TableAndColumnRenames.EMPTY);
        }
        catch (InternalException e)
        {
            Log.log(e);
        }
        return table;
    }

    public UnitManager getUnitManager()
    {
        return unitManager;
    }

    public static OverallVersion detectVersion(String completeSrc) throws UserException
    {
        // Bit of manual parsing to find file version:
        Iterator<String> lines = Utility.<String>iterableStream(Pattern.compile("\\r?\\n").splitAsStream(completeSrc).map(s -> s.trim()).filter(s -> !s.isEmpty())).iterator();
        if (lines.hasNext())
        {
            String top = lines.next();
            if (top.equals("COLUMNAL") && lines.hasNext())
            {
                String version = lines.next();
                if (version.startsWith("VERSION"))
                {
                    try
                    {
                        int v = Integer.parseInt(version.substring("COLUMNAL".length()).trim());
                        switch (v)
                        {
                            case 1: return OverallVersion.ONE; 
                            case 2: return OverallVersion.TWO;
                            case 3: return OverallVersion.THREE;
                            default:
                                throw new UserException("Unknown file version: " + version + "; you may need to update Columnal to the latest version to read this file.");
                        }
                    }
                    catch (NumberFormatException e)
                    {
                        
                    }
                }
            }
        }
        throw new UserException("Cannot locate file version; corrupt file or not a Columnal file?");
    }

    // Throws exception if not OK
    @OnThread(Tag.Simulation)
    public void checkROKToRun(String rExpression) throws UserException
    {
        // This is called while loading the R transformation, so if we're in banning mode, ban this one too:
        if (banningAllRExpressions)
        {
            bannedRExpressions.add(rExpression);
        }
        
        // It's ok if it's not explicitly banned
        if (bannedRExpressions.contains(rExpression))
        {
            throw new UserException("R expression in untrusted file; click the circular arrow above to run");
        }
    }

    @OnThread(Tag.Simulation)
    public void setBanAllR(boolean banAllR)
    {
        this.banningAllRExpressions = banAllR;
    }

    @OnThread(Tag.Simulation)
    public void unban(String rExpression)
    {
        bannedRExpressions.remove(rExpression);
    }

    @OnThread(Tag.Simulation)
    public boolean isBannedRExpression(String rExpression)
    {
        return bannedRExpressions.contains(rExpression);
    }

    public static class Loaded
    {
        public final ImmutableList<StyledString> errors;
        public final ImmutableList<? extends Table> loadedTables;
        public final ImmutableList<GridComment> gridComments;

        public Loaded(ImmutableList<StyledString> errors, ImmutableList<? extends Table> loadedTables, ImmutableList<GridComment> gridComments)
        {
            this.errors = errors;
            this.loadedTables = loadedTables;
            this.gridComments = gridComments;
        }

        @Override
        public boolean equals(@Nullable Object o)
        {
            if (this == o) return true;
            if (o == null || getClass() != o.getClass()) return false;
            Loaded loaded = (Loaded) o;
            return errors.equals(loaded.errors) &&
                    loadedTables.equals(loaded.loadedTables) &&
                    gridComments.equals(loaded.gridComments);
        }

        @Override
        public int hashCode()
        {
            return Objects.hash(errors, loadedTables, gridComments);
        }
    }
    
    @OnThread(Tag.Simulation)
    public synchronized Loaded loadAll(String completeSrc,  SimulationConsumer<ImmutableList<Pair<Integer, Double>>> setColumnWidths) throws UserException, InternalException
    {
        OverallVersion version = detectVersion(completeSrc);
        ImmutableList.Builder<Table> loaded = ImmutableList.builder();
        ImmutableList.Builder<StyledString> errors = ImmutableList.builder();
        List<Exception> exceptions = new ArrayList<>();
        if (Versions.getMainVersion(version) == MainVersion.ONE)
        {
            FileContext file = Utility.parseAsOne(completeSrc, MainLexer::new, MainParser::new, p -> p.file());
            unitManager.clearAllUser();
            unitManager.loadUserUnits(Utility.getDetail(file.units().detail()));
            typeManager.clearAllUser();
            typeManager.loadTypeDecls(Utility.getDetail(file.types().detail()));
            List<TableId> ids = new ArrayList<>(usedIds.keySet());
            for (TableId id : ids)
            {
                remove(id);
            }
            

            for (TopLevelItemContext topLevelItemContext : file.topLevelItem())
            {
                if (topLevelItemContext.table() != null)
                    loadOneTable(topLevelItemContext.table(), Versions.getExpressionVersion(version)).either_(exceptions::add, loaded::add);
                if (topLevelItemContext.comment() != null)
                    loadComment(SaveTag.generateRandom(), topLevelItemContext.comment()).either_(exceptions::add, c -> {
                        comments.add(c);
                        listeners.forEach(l -> l.addComment(c));
                    });
            }

            if (file.display() != null)
            {
                String displayDetail = Utility.getDetail(file.display().detail());
                parseDisplayDetail(setColumnWidths, displayDetail);
            }
        }
        else if (Versions.getMainVersion(version) == MainVersion.TWO)
        {
            MainParser2.FileContext file = Utility.parseAsOne(completeSrc, MainLexer2::new, MainParser2::new, p -> p.file());
            
            HashMap<String, SimulationConsumer<Pair<SaveTag, String>>> contentHandlers = new HashMap<>();
            typeManager.clearAllUser();
            unitManager.clearAllUser();
            List<TableId> ids = new ArrayList<>(usedIds.keySet());
            for (TableId id : ids)
            {
                remove(id);
            }
            contentHandlers.put("TYPES", tagAndContent -> {
                typeManager.loadTypeDecls(tagAndContent.getSecond());
            });
            contentHandlers.put("UNITS", tagAndContent -> {
                unitManager.loadUserUnits(tagAndContent.getSecond());
            });
            
            contentHandlers.put("DATA", tagAndContent -> {
                Table data = loadOneDataTable(tagAndContent);
                loaded.add(data);
            });
            
            contentHandlers.put("TRANSFORMATION", tagAndContent -> {
                Transformation trans = loadOneTransformation(tagAndContent, Versions.getExpressionVersion(version));
                loaded.add(trans);
            });
            
            contentHandlers.put("COMMENT", tagAndContent -> {
                loadComment(tagAndContent.getFirst(), Utility.<TableParser2.CommentContext, TableParser2>parseAsOne(tagAndContent.getSecond(), TableLexer2::new, TableParser2::new, p -> p.comment())).either_(exceptions::add, c -> {
                    comments.add(c);
                    listeners.forEach(l -> l.addComment(c));
                });
            });
            contentHandlers.put("DISPLAY", tagAndContent -> {
                parseDisplayDetail(setColumnWidths, tagAndContent.getSecond());
            });

            for (Entry<String, SimulationConsumer<Pair<SaveTag, String>>> e : pluginManager.getHandledContent(errors::add).entrySet())
            {
                if (contentHandlers.putIfAbsent(e.getKey(), e.getValue()) != null)
                {
                    errors.add(StyledString.s("Plugin error: handled content " + e.getKey() + " clashes with built-in content."));
                }
            }
            
            for (ContentContext contentContext : file.content())
            {
                String contentType = contentContext.ATOM(0).getText();
                SimulationConsumer<Pair<SaveTag, String>> handler = contentHandlers.get(contentType);
                if (handler == null)
                {
                    // TODO give warning, but keep content for writing again
                }
                else
                {
                    try
                    {
                        handler.consume(new Pair<>(new SaveTag(contentContext.detail()), Utility.getDetail(contentContext.detail())));
                    }
                    catch (Exception e)
                    {
                        exceptions.add(e);
                    }
                }
            }
        }
        else
        {
            throw new UserException("Unknown file version: " + version + "; corrupt file or not a Columnal file?");
        }

        if (exceptions.isEmpty())
            return new Loaded(errors.build(), loaded.build(), ImmutableList.copyOf(comments));
        else if (exceptions.get(0) instanceof UserException)
            throw new UserException("Loading problem", exceptions.get(0));
        else if (exceptions.get(0) instanceof InternalException)
            throw new InternalException("Loading problem", exceptions.get(0));
        else
            throw new InternalException("Unrecognised exception", exceptions.get(0));
    }

    @OnThread(Tag.Simulation)
    private Transformation loadOneTransformation(Pair<SaveTag, String> tagAndContent, ExpressionVersion expressionVersion) throws InternalException, UserException
    {
        TableTransformationContext trans = Utility.parseAsOne(tagAndContent.getSecond(), TableLexer2::new, TableParser2::new, p -> p.tableTransformation());
        return transformationLoader.loadOne(this, tagAndContent.getFirst(), trans, expressionVersion);
    }

    @OnThread(Tag.Simulation)
    private Table loadOneDataTable(Pair<SaveTag, String> tagAndContent) throws InternalException, UserException
    {
        TableDataContext table = Utility.parseAsOne(tagAndContent.getSecond(), TableLexer2::new, TableParser2::new, p -> p.tableData());
        return DataSource.loadOne(this, tagAndContent.getFirst(), table);
    }

    @OnThread(Tag.Simulation)
    public void parseDisplayDetail(SimulationConsumer<ImmutableList<Pair<Integer, Double>>> setColumnWidths, String displayDetail) throws InternalException, UserException
    {
        ImmutableList.Builder<Pair<Integer, Double>> widths = ImmutableList.builder();
        GlobalDisplayDetailsContext displayDetails = Utility.parseAsOne(displayDetail, DisplayLexer::new, DisplayParser::new, p -> p.globalDisplayDetails());
        for (ColumnWidthContext columnWidthContext : displayDetails.columnWidth())
        {
            try
            {
                int columnIndex = Integer.parseInt(columnWidthContext.item(0).getText());
                double columnWidth = Double.parseDouble(columnWidthContext.item(1).getText());
                widths.add(new Pair<>(columnIndex, columnWidth));
            }
            catch (NumberFormatException e)
            {
                // Not a big deal, log but don't worry user
                Log.log(e);
            }
        }
        setColumnWidths.consume(widths.build());
    }

    @OnThread(Tag.Simulation)
    public Either<Exception, GridComment> loadComment(SaveTag saveTag, CommentContext commentContext) throws UserException, InternalException
    {
        String comment = GrammarUtility.processEscapes(Utility.getDetail(commentContext.detail()).trim(), false);
        
        int[] items = Utility.parseAsOne(Utility.getDetail(commentContext.display().detail()), DisplayLexer::new, DisplayParser::new, p -> {
            try
            {
                return p.commentDisplayDetails().item().stream().mapToInt(i -> Integer.parseInt(i.getText())).toArray();
            }
            catch (NumberFormatException e)
            {
                throw new UserException("Problem parsing comment position", e);
            }
        });
        
        return Either.right(new GridComment(saveTag, comment, new CellPosition(items[1] * AbsRowIndex.ONE, items[0] * AbsColIndex.ONE), items[2], items[3]));
    }

    @OnThread(Tag.Simulation)
    public Either<Exception, GridComment> loadComment(SaveTag saveTag, TableParser2.CommentContext commentContext) throws UserException, InternalException
    {
        String comment = GrammarUtility.processEscapes(Utility.getDetail(commentContext.detail()).trim(), false);

        int[] items = Utility.parseAsOne(Utility.getDetail(commentContext.display().detail()), DisplayLexer::new, DisplayParser::new, p -> {
            try
            {
                return p.commentDisplayDetails().item().stream().mapToInt(i -> Integer.parseInt(i.getText())).toArray();
            }
            catch (NumberFormatException e)
            {
                throw new UserException("Problem parsing comment position", e);
            }
        });

        return Either.right(new GridComment(saveTag, comment, new CellPosition(items[1] * AbsRowIndex.ONE, items[0] * AbsColIndex.ONE), items[2], items[3]));
    }


    @OnThread(Tag.Simulation)
    public Either<Exception, Table> loadOneTable(TableContext tableContext, ExpressionVersion expressionVersion)
    {
        if (tableContext.dataSource() != null)
        {
            try
            {
                return Either.right(DataSource.loadOne(this, tableContext));
            }
            catch (InternalException | UserException e)
            {
                Log.log(e);
                return Either.left(e);
            }
        }
        else if (tableContext.transformation() != null)
        {
            try
            {
                return Either.right(transformationLoader.loadOne(this, tableContext, expressionVersion));
            }
            catch (InternalException | UserException e)
            {
                Log.log(e);
                return Either.left(e);
            }
        }
        return Either.left(new UserException("Unknown table type"));
    }

    public TypeManager getTypeManager()
    {
        return typeManager;
    }

    @OnThread(Tag.Simulation)
    public void save(@Nullable File destination, Saver saver) //throws InternalException, UserException
    {
        unitManager.save().forEach(saver::saveUnit);
        typeManager.save().forEach(saver::saveType);
        Map<TableId, TablesWithSameId> values = new HashMap<>();
        // Deep copy:
        synchronized (this)
        {
            for (Entry<@KeyFor("usedIds") TableId, Set<Table>> tables : usedIds.entrySet())
            {
                values.put(tables.getKey(), new TablesWithSameId(tables.getKey(), tables.getValue()));
            }
        }

        Map<@NonNull TablesWithSameId, List<TablesWithSameId>> incomingEdges = new HashMap<>();
        for (TablesWithSameId tablesWithSameId : values.values())
        {
            for (Table table : tablesWithSameId.tables)
            {
                if (table instanceof Transformation)
                {
                    for (TableId srcId : ((Transformation) table).getSources())
                    {
                        TablesWithSameId dest = values.get(srcId);
                        // Avoid any that have a circular edge:
                        if (dest != null && !srcId.equals(tablesWithSameId.id))
                        {
                            List<TablesWithSameId> incoming = incomingEdges.computeIfAbsent(dest, k -> new ArrayList<>());
                            incoming.add(tablesWithSameId);
                        }
                    }
                }
            }
        }


        List<TablesWithSameId> ordered = GraphUtility.<TablesWithSameId>lineariseDAG(values.values(), incomingEdges, Collections.<TablesWithSameId>emptyList());
        // lineariseDAG makes all edges point forwards, but we want them pointing backwards
        // so reverse:
        Collections.reverse(ordered);
        for (TablesWithSameId tables : ordered)
        {
            for (Table table : tables.tables)
            {
                table.save(destination, saver, TableAndColumnRenames.EMPTY);
            }
        }

        for (GridComment comment : comments)
        {
            comment.save(saver);
        }
    }
    
    public synchronized ImmutableList<Table> getAllTablesAvailableTo(@Nullable TableId tableId, boolean includeSelf)
    {
        // Sources are always available.  Transformations require that they do not
        // (transitively) depend on us.
        Map<TableId, Collection<TableId>> edges = new HashMap<>();
        HashSet<TableId> allIds = new HashSet<>();
        fetchIdsAndEdges(edges, allIds);
        List<TableId> linearised = GraphUtility.<@NonNull TableId>lineariseDAG(allIds, edges, tableId == null ? ImmutableList.<@NonNull TableId>of() : ImmutableList.<@NonNull TableId>of(tableId));
        int lastIndexIncl = tableId != null ? linearised.indexOf(tableId) : linearised.size() - 1;
        if (lastIndexIncl == -1)
            lastIndexIncl = linearised.size() - 1;
        // Shouldn't be any nulls but must satisfy type checker:
        return Utility.filterOutNulls(linearised.subList(0, lastIndexIncl + 1)
            .stream()
            .filter(id -> includeSelf || !id.equals(tableId))
            .<@Nullable Table>map(t -> getSingleTableOrNull(t)))
            .collect(ImmutableList.<Table>toImmutableList());
    }

    public synchronized ImmutableList<Table> getAllTables()
    {
        return Stream.<Table>concat(sources.stream(), transformations.stream()).collect(ImmutableList.<Table>toImmutableList());
    }

    /**
     * Finds a suitable position for a table inserted to the
     * right of the given position, or at the far right-hand end
     */
    @OnThread(Tag.FXPlatform)
    public CellPosition getNextInsertPosition(@Nullable TableId toRightOf)
    {
        @Nullable TableDisplayBase toRightOfDisplay = toRightOf == null ? null : Optional.ofNullable(getSingleTableOrNull(toRightOf)).map(Table::getDisplay).orElse(null);
        if (toRightOfDisplay == null)
        {
            return Utility.filterOutNulls(getAllTables().stream().<@Nullable TableDisplayBase>map(t -> t.getDisplay())).map(d -> getTopRight(d)).max(Comparator.comparing(p -> p.columnIndex)).orElse(CellPosition.ORIGIN).offsetByRowCols(1, 1);
        }
        else
        {
            // We usually leave a blank space to the right
            // of the table, unless there's another table beginning in that column:
            @Nullable TableDisplayBase tableToRight = toRightOfDisplay;
            do
            {
                toRightOfDisplay = tableToRight;
                @AbsColIndex int nextCol = toRightOfDisplay.getBottomRightIncl().offsetByRowCols(0, 1).columnIndex;
                tableToRight = getAllTables().stream().<@Nullable TableDisplayBase>map(t -> t.getDisplay()).filter(d -> d != null && d.getMostRecentPosition().columnIndex == nextCol).findFirst().orElse(null);
            }
            while (tableToRight != null);
            
            return getTopRight(toRightOfDisplay).offsetByRowCols(0, 1);
        }
    }

    @OnThread(Tag.FXPlatform)
    private CellPosition getTopRight(TableDisplayBase display)
    {
        return new CellPosition(display.getMostRecentPosition().rowIndex, display.getBottomRightIncl().columnIndex);
    }

    @OnThread(Tag.Simulation)
    public void addComment(GridComment comment)
    {
        comments.add(comment);
        listeners.forEach(l -> l.addComment(comment));
    }

    @OnThread(Tag.Simulation)
    public void removeComment(GridComment comment)
    {
        comments.remove(comment);
        listeners.forEach(l -> l.removeComment(comment));
    }

    public static interface TableMaker<T extends Table>
    {
        @OnThread(Tag.Simulation)
        @NonNull T make() throws InternalException;
    }

    @OnThread(Tag.Simulation)
    public <@NonNull T extends Table> T edit(Table oldTable, SimulationFunctionInt<TableId, T> makeReplacement, RenameOnEdit renameOnEdit) throws InternalException
    {
        TableId newTableId = renameOnEdit.rename(oldTable);
        return editImpl(oldTable.getId(), () -> makeReplacement.apply(newTableId), oldTable.getId().equals(newTableId) ? TableAndColumnRenames.EMPTY : new TableAndColumnRenames(ImmutableMap.of(oldTable.getId(), new Pair<>(newTableId, ImmutableMap.of()))));
    }
    
    public void reRun(Table table) throws InternalException
    {
        this.<Table>editImpl(table.getId(), null, TableAndColumnRenames.EMPTY);
    }

    @OnThread(Tag.Simulation)
    public <@NonNull T extends Table> @PolyNull T editData(@Nullable TableId affectedTableId, @PolyNull TableMaker<T> makeReplacement, TableAndColumnRenames renames) throws InternalException
    {
        return editImpl(affectedTableId, makeReplacement, renames);
    }
    
    /**
     * When you edit a table, we must update all dependent tables.  The way we do this
     * is to work out what all the dependent tables *are*, then save them as a script.
     * Then all dependent tables are removed, and the edited table is replaced.
     * The saved scripts are then re-run with the new data (which may mean they
     * contain errors where they did not before)
     *
     * @param affectedTableId The TableId which is affected, i.e. the table for which all dependents will need to be re-run/
     *                        If makeReplacement is non-null, this table will be removed
     * @param makeReplacement If null, existing table will be
     *                        left untouched (apart from renames) and only its dependents re-run.  If non-null,
     *                        the table will be replaced by output
     *                        of this supplier (and its dependents re-run).
     * @param renames         The tables to rename, and columns within them to rename if you use a reference to them.
     *
     * @throws InternalException
     * @throws UserException
     */
    @OnThread(Tag.Simulation)
<<<<<<< HEAD
    public <T extends @NonNull Table> @PolyNull T edit(@Nullable TableId affectedTableId, @PolyNull TableMaker<T> makeReplacement, @Nullable TableAndColumnRenames renames) throws InternalException
=======
    private <@NonNull T extends Table> @PolyNull T editImpl(@Nullable TableId affectedTableId, @PolyNull TableMaker<T> makeReplacement, TableAndColumnRenames renames) throws InternalException
>>>>>>> 9116217e
    {
        HashSet<TableId> affected = new HashSet<>();
        // If it is null, new table, so nothing should be affected:
        if (affectedTableId != null)
            affected.add(affectedTableId);
        Map<TableId, Collection<TableId>> edges = new HashMap<>();
        HashSet<TableId> allIds = new HashSet<>();
        fetchIdsAndEdges(edges, allIds);
        allIds.addAll(affected);
        List<TableId> linearised = GraphUtility.lineariseDAG(allIds, edges, affected);

        // Find first affected:
        int processFrom = affected.stream().mapToInt(o -> linearised.indexOf(o)).min().orElse(-1);
        // If it's not in affected itself, serialise it:
        List<String> reRun = new ArrayList<>();
        AtomicInteger toSave = new AtomicInteger(1); // Keep one extra until we've lined up all jobs
        CompletableFuture<List<String>> savedToReRun = new CompletableFuture<>();

        if (processFrom != -1)
        {
            for (int i = processFrom; i < linearised.size(); i++)
            {
                // Don't include the original changed transformation itself, unless it got renamed:
                if (!affected.contains(linearised.get(i)) || (makeReplacement == null && renames.isRenamingTableId(linearised.get(i))))
                {
                    // Add job:
                    toSave.incrementAndGet();
                    removeAndSerialise(linearised.get(i), new Table.BlankSaver()
                    {
                        // Ignore types and units because they are all already loaded
                        @Override
                        public @OnThread(Tag.Simulation) void saveTable(String script)
                        {
                            reRun.add(script);
                            if (toSave.decrementAndGet() == 0)
                            {
                                // Saved all of them
                                savedToReRun.complete(reRun);
                            }
                        }
                    }, renames);
                }
            }
        }
        if (toSave.decrementAndGet() == 0) // Remove extra; can complete now when hits zero
        {
            savedToReRun.complete(reRun);
        }

        @SuppressWarnings("nullness")
        @PolyNull T newTable = null;
        if (makeReplacement != null)
        {
            synchronized (this)
            {
                if (affectedTableId != null)
                    removeAndSerialise(affectedTableId, new Table.BlankSaver(), renames);
            }
            newTable = makeReplacement.make();
            record(newTable);
        }

        savedToReRun.thenAccept(ss -> {
            reAddAll(ss);
        });
        
        return newTable;
    }

    public void fetchIdsAndEdges(Map<TableId, Collection<TableId>> edges, HashSet<TableId> allIds)
    {
        synchronized (this)
        {
            for (Table t : sources)
                allIds.add(t.getId());
            for (Transformation t : transformations)
            {
                allIds.add(t.getId());
                edges.put(t.getId(), t.getSources());
            }
        }
    }

    /**
     * Removes the given table, saving a script to reproduce it
     * in the given Saver.
     */
    @OnThread(Tag.Simulation)
    private void removeAndSerialise(TableId tableId, @Nullable Saver then, TableAndColumnRenames renames)
    {
        //Log.normalStackTrace("Removing table " + tableId + (then == null ? " permanently" : " as part of edit"), 3);
        Table removed = null;
        int remainingCount;
        synchronized (this)
        {
            for (Iterator<DataSource> iterator = sources.iterator(); iterator.hasNext(); )
            {
                Table t = iterator.next();
                if (t.getId().equals(tableId))
                {
                    iterator.remove();
                    removed = t;
                    break;
                }
            }
            // Otherwise check transformations:
            if (removed == null)
            {
                for (Iterator<Transformation> iterator = transformations.iterator(); iterator.hasNext(); )
                {
                    Transformation t = iterator.next();
                    if (t.getId().equals(tableId))
                    {
                        iterator.remove();
                        removed = t;
                        break;
                    }
                }
            }

            remainingCount = sources.size() + transformations.size();
        }
        if (removed != null)
        {
            Table removedFinal = removed;
            synchronized (this)
            {
                Set<Table> tables = usedIds.get(tableId);
                if (tables != null)
                {
                    tables.removeIf(t -> t == removedFinal);
                    if (tables.isEmpty())
                        usedIds.remove(tableId);
                }
            }
            for (TableManagerListener l : listeners)
            {
                l.removeTable(removed, remainingCount);
            }
            if (then != null)
                removed.save(null, then, renames);
        }
    }
    
    // Removes the table from the data and from the display.
    @OnThread(Tag.Simulation)
    public void remove(TableId tableId)
    {
        removeAndSerialise(tableId, new BlankSaver() {
            @Override
            public @OnThread(Tag.Simulation) void saveTable(String tableSrc)
            {
                // Re-run dependents:
                try
                {
                    TableManager.this.<Table>editImpl(tableId, null, TableAndColumnRenames.EMPTY /* no rename when removing */);
                }
                catch (InternalException e)
                {
                    Log.log(e);
                }
            }
        }, TableAndColumnRenames.EMPTY);
    }

    /**
     * Re-runs the list of scripts to re-insert a set of transformations.
     *
     * They will be re-run in order, so it is important to pass them in
     * an order where each item only depends on those before it in the list.
     */
    @OnThread(Tag.Simulation)
    private void reAddAll(List<String> scripts)
    {
        for (String script : scripts)
        {
            Log.debug("Reloading:\n" + script);
            ErrorHandler.getErrorHandler().alertOnError_("Error re-running transformations", () -> {
                ContentContext ctxt = Utility.parseAsOne(script, MainLexer2::new, MainParser2::new, (MainParser2 p) -> p.content());
                if (ctxt.ATOM(0).getText().equals("DATA"))
                    loadOneDataTable(new Pair<SaveTag, String>(new SaveTag(ctxt.detail()), Utility.getDetail(ctxt.detail())));
                else if (ctxt.ATOM(0).getText().equals("TRANSFORMATION"))
                    loadOneTransformation(new Pair<>(new SaveTag(ctxt.detail()), Utility.getDetail(ctxt.detail())), ExpressionVersion.latest());
            });
        }
    }

    /**
     * Is the given id available?
     * @param tableId
     * @param similarIds If you pass a non-null list, it will be filled with any ids
     *                   deemed similar (e.g. differ only in case)
     * @return
     */
    public synchronized boolean isFreeId(TableId tableId, @Nullable List<TableId> similarIds)
    {
        if (similarIds != null)
        {
            for (TableId t : usedIds.keySet())
            {
                if (t.getRaw().toLowerCase().equals(tableId.getRaw().toLowerCase()))
                    similarIds.add(t);
            }
        }
        return !usedIds.containsKey(tableId);
    }

    public RenameTable getRenameTableOperation(Table table)
    {
        return newName -> {
            ErrorHandler.getErrorHandler().alertOnError_("Error renaming table", () -> {
                this.<Table>editImpl(table.getId(), null, new TableAndColumnRenames(ImmutableMap.of(table.getId(), new Pair<@Nullable TableId, ImmutableMap<ColumnId, ColumnId>>(newName, ImmutableMap.of()))));
            });
        };
    }
    
    public void addListener(TableManagerListener listener)
    {
        listeners.add(listener);
    }

    public static interface TableManagerListener
    {
        public void removeTable(Table t, int tablesRemaining);

        public void addSource(DataSource dataSource);

        public void addTransformation(Transformation transformation);
        
        public void addComment(GridComment gridComment);
        
        public void removeComment(GridComment gridComment);
    }

    public static interface TransformationLoader
    {
        @OnThread(Tag.Simulation)
        public Transformation loadOne(TableManager mgr, TableContext table, ExpressionVersion expressionVersion) throws UserException, InternalException;

        @OnThread(Tag.Simulation)
        public Transformation loadOne(TableManager mgr, SaveTag saveTag, TableTransformationContext table, ExpressionVersion expressionVersion) throws UserException, InternalException;
    }

    private static class TablesWithSameId
    {
        private final TableId id;
        private final List<Table> tables;

        public TablesWithSameId(TableId id, Collection<Table> tables)
        {
            this.id = id;
            this.tables = new ArrayList<>(tables);
        }

        @Override
        public boolean equals(@Nullable Object o)
        {
            if (this == o) return true;
            if (o == null || getClass() != o.getClass()) return false;

            TablesWithSameId that = (TablesWithSameId) o;

            return id.equals(that.id);
        }

        @Override
        public int hashCode()
        {
            return id.hashCode();
        }
    }
}<|MERGE_RESOLUTION|>--- conflicted
+++ resolved
@@ -664,7 +664,7 @@
         TableId newTableId = renameOnEdit.rename(oldTable);
         return editImpl(oldTable.getId(), () -> makeReplacement.apply(newTableId), oldTable.getId().equals(newTableId) ? TableAndColumnRenames.EMPTY : new TableAndColumnRenames(ImmutableMap.of(oldTable.getId(), new Pair<>(newTableId, ImmutableMap.of()))));
     }
-    
+
     public void reRun(Table table) throws InternalException
     {
         this.<Table>editImpl(table.getId(), null, TableAndColumnRenames.EMPTY);
@@ -675,7 +675,7 @@
     {
         return editImpl(affectedTableId, makeReplacement, renames);
     }
-    
+
     /**
      * When you edit a table, we must update all dependent tables.  The way we do this
      * is to work out what all the dependent tables *are*, then save them as a script.
@@ -695,11 +695,7 @@
      * @throws UserException
      */
     @OnThread(Tag.Simulation)
-<<<<<<< HEAD
-    public <T extends @NonNull Table> @PolyNull T edit(@Nullable TableId affectedTableId, @PolyNull TableMaker<T> makeReplacement, @Nullable TableAndColumnRenames renames) throws InternalException
-=======
-    private <@NonNull T extends Table> @PolyNull T editImpl(@Nullable TableId affectedTableId, @PolyNull TableMaker<T> makeReplacement, TableAndColumnRenames renames) throws InternalException
->>>>>>> 9116217e
+    private <T extends @NonNull Table> @PolyNull T editImpl(@Nullable TableId affectedTableId, @PolyNull TableMaker<T> makeReplacement, TableAndColumnRenames renames) throws InternalException
     {
         HashSet<TableId> affected = new HashSet<>();
         // If it is null, new table, so nothing should be affected:

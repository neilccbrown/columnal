package records.transformations.function;

import annotation.qual.Value;
import org.checkerframework.checker.nullness.qual.NonNull;
import records.data.datatype.DataType;
import records.data.datatype.DataType.DateTimeInfo;
import records.data.datatype.DataType.DateTimeInfo.DateTimeType;
import records.data.datatype.DataType.NumberInfo;
import records.data.unit.UnitManager;
import records.error.InternalException;
import records.error.UserException;
import utility.Utility;

import java.time.DateTimeException;
import java.time.LocalDate;
import java.time.YearMonth;
import java.time.format.DateTimeFormatter;
import java.time.temporal.Temporal;
import java.time.temporal.TemporalAccessor;
import java.util.ArrayList;
import java.util.Arrays;
import java.util.List;

import static records.transformations.function.ToTemporalFunction.F.DAY;
import static records.transformations.function.ToTemporalFunction.F.MONTH_NUM;
import static records.transformations.function.ToTemporalFunction.F.MONTH_TEXT;
import static records.transformations.function.ToTemporalFunction.F.YEAR2;
import static records.transformations.function.ToTemporalFunction.F.YEAR4;

/**
 * Created by neil on 14/12/2016.
 */
public class ToDate extends ToTemporalFunction
{
    public ToDate()
    {
        super("date", "date.short");
    }

    public static List<List<DateTimeFormatter>> FORMATS = Arrays.asList(
        l(m("/", DAY, MONTH_TEXT, YEAR4)), // dd/MMM/yyyy
        l(m("-", DAY, MONTH_TEXT, YEAR4)), // dd-MMM-yyyy
        l(m(" ", DAY, MONTH_TEXT, YEAR4)), // dd MMM yyyy

        l(m(" ", MONTH_TEXT, DAY, YEAR4)), // MMM dd yyyy

        l(m("-", YEAR4, MONTH_TEXT, DAY)), // yyyy-MMM-dd

        l(m("-", YEAR4, MONTH_NUM, DAY)), // yyyy-MM-dd

        l(m("/", DAY, MONTH_NUM, YEAR4), m("/", MONTH_NUM, DAY, YEAR4)), // dd/MM/yyyy or MM/dd/yyyy
        l(m("-", DAY, MONTH_NUM, YEAR4), m("-", MONTH_NUM, DAY, YEAR4)), // dd-MM-yyyy or MM-dd-yyyy
        l(m(".", DAY, MONTH_NUM, YEAR4), m(".", MONTH_NUM, DAY, YEAR4)), // dd.MM.yyyy or MM.dd.yyyy

        l(m("/", DAY, MONTH_NUM, YEAR2), m("/", MONTH_NUM, DAY, YEAR2)), // dd/MM/yy or MM/dd/yy
        l(m("-", DAY, MONTH_NUM, YEAR2), m("-", MONTH_NUM, DAY, YEAR2)), // dd-MM-yy or MM-dd-yy
        l(m(".", DAY, MONTH_NUM, YEAR2), m(".", MONTH_NUM, DAY, YEAR2)) // dd.MM.yy or MM.dd.yy
    );

    @Override
    public List<FunctionType> getOverloads(UnitManager mgr) throws InternalException
    {
<<<<<<< HEAD
        ArrayList<FunctionType> r = new ArrayList<>(fromString());
        r.add(new FunctionType(FromTemporalInstance::new, DataType.date(getResultType()), DataType.date(new DateTimeInfo(DateTimeType.DATETIME))));
        r.add(new FunctionType(FromTemporalInstance::new, DataType.date(getResultType()), DataType.date(new DateTimeInfo(DateTimeType.DATETIMEZONED))));
        r.add(new FunctionType(FromYearMonth_Day::new, DataType.date(getResultType()), DataType.tuple(DataType.date(new DateTimeInfo(DateTimeType.YEARMONTH)), DataType.number(new NumberInfo(mgr.loadBuiltIn("day"), 0)))));
        r.add(new FunctionType(FromNumbers::new, DataType.date(getResultType()), DataType.tuple(
            DataType.number(new NumberInfo(mgr.loadBuiltIn("year"), 0)),
            DataType.number(new NumberInfo(mgr.loadBuiltIn("month"), 0)),
            DataType.number(new NumberInfo(mgr.loadBuiltIn("day"), 0))
        )));
=======
        ArrayList<FunctionType> r = new ArrayList<>(fromString("date.string"));
        r.add(new FunctionType(FromTemporalInstance::new, DataType.date(getResultType()), DataType.date(new DateTimeInfo(DateTimeType.DATETIME)), "date.datetime"));
        r.add(new FunctionType(FromTemporalInstance::new, DataType.date(getResultType()), DataType.date(new DateTimeInfo(DateTimeType.DATETIMEZONED)), "date.datetimez"));
        r.add(new FunctionType(FromYearMonth_Day::new, DataType.date(getResultType()), DataType.tuple(DataType.date(new DateTimeInfo(DateTimeType.YEARMONTH)), DataType.number(new NumberInfo(mgr.loadUse("day"), 0))), "date.ym_d"));
        r.add(new FunctionType(FromNumbers::new, DataType.date(getResultType()), DataType.tuple(
            DataType.number(new NumberInfo(mgr.loadUse("year"), 0)),
            DataType.number(new NumberInfo(mgr.loadUse("month"), 0)),
            DataType.number(new NumberInfo(mgr.loadUse("day"), 0))
        ), "date.y_m_d"));
>>>>>>> 024cb15b
        return r;
    }

    @Override
    DateTimeInfo getResultType()
    {
        return new DataType.DateTimeInfo(DateTimeType.YEARMONTHDAY);
    }

    @Override
    protected List<List<@NonNull DateTimeFormatter>> getFormats()
    {
        return FORMATS;
    }

    @Override
    @Value Temporal fromTemporal(TemporalAccessor temporalAccessor)
    {
        return LocalDate.from(temporalAccessor);
    }

    private class FromYearMonth_Day extends FunctionInstance
    {
        @Override
        public @Value Object getValue(int rowIndex, @Value Object simpleParams) throws UserException, InternalException
        {
            @Value Object[] paramList = Utility.valueTuple(simpleParams, 2);
            YearMonth ym = (YearMonth) paramList[0];
            int day = Utility.requireInteger(paramList[1]);
            try
            {
                return LocalDate.of(ym.getYear(), ym.getMonth(), day);
            }
            catch (DateTimeException e)
            {
                throw new UserException("Invalid date: " + ym.getYear() + ", " + ym.getMonth() + ", " + day + " " + e.getLocalizedMessage(), e);
            }
        }
    }

    private class FromNumbers extends FunctionInstance
    {
        @Override
        public @Value Object getValue(int rowIndex, @Value Object simpleParams) throws UserException, InternalException
        {
            @Value Object[] paramList = Utility.valueTuple(simpleParams, 3);
            int year = Utility.requireInteger(paramList[0]);
            int month = Utility.requireInteger(paramList[1]);
            int day = Utility.requireInteger(paramList[2]);
            try
            {
                return LocalDate.of(year, month, day);
            }
            catch (DateTimeException e)
            {
                throw new UserException("Invalid date: " + year + ", " + month + ", " + day + " " + e.getLocalizedMessage(), e);
            }
        }
    }
}<|MERGE_RESOLUTION|>--- conflicted
+++ resolved
@@ -60,27 +60,15 @@
     @Override
     public List<FunctionType> getOverloads(UnitManager mgr) throws InternalException
     {
-<<<<<<< HEAD
-        ArrayList<FunctionType> r = new ArrayList<>(fromString());
-        r.add(new FunctionType(FromTemporalInstance::new, DataType.date(getResultType()), DataType.date(new DateTimeInfo(DateTimeType.DATETIME))));
-        r.add(new FunctionType(FromTemporalInstance::new, DataType.date(getResultType()), DataType.date(new DateTimeInfo(DateTimeType.DATETIMEZONED))));
-        r.add(new FunctionType(FromYearMonth_Day::new, DataType.date(getResultType()), DataType.tuple(DataType.date(new DateTimeInfo(DateTimeType.YEARMONTH)), DataType.number(new NumberInfo(mgr.loadBuiltIn("day"), 0)))));
+        ArrayList<FunctionType> r = new ArrayList<>(fromString("date.string"));
+        r.add(new FunctionType(FromTemporalInstance::new, DataType.date(getResultType()), DataType.date(new DateTimeInfo(DateTimeType.DATETIME)), "date.datetime"));
+        r.add(new FunctionType(FromTemporalInstance::new, DataType.date(getResultType()), DataType.date(new DateTimeInfo(DateTimeType.DATETIMEZONED)), "date.datetimez"));
+        r.add(new FunctionType(FromYearMonth_Day::new, DataType.date(getResultType()), DataType.tuple(DataType.date(new DateTimeInfo(DateTimeType.YEARMONTH)), DataType.number(new NumberInfo(mgr.loadBuiltIn("day"), 0))), "date.ym_d"));
         r.add(new FunctionType(FromNumbers::new, DataType.date(getResultType()), DataType.tuple(
             DataType.number(new NumberInfo(mgr.loadBuiltIn("year"), 0)),
             DataType.number(new NumberInfo(mgr.loadBuiltIn("month"), 0)),
             DataType.number(new NumberInfo(mgr.loadBuiltIn("day"), 0))
-        )));
-=======
-        ArrayList<FunctionType> r = new ArrayList<>(fromString("date.string"));
-        r.add(new FunctionType(FromTemporalInstance::new, DataType.date(getResultType()), DataType.date(new DateTimeInfo(DateTimeType.DATETIME)), "date.datetime"));
-        r.add(new FunctionType(FromTemporalInstance::new, DataType.date(getResultType()), DataType.date(new DateTimeInfo(DateTimeType.DATETIMEZONED)), "date.datetimez"));
-        r.add(new FunctionType(FromYearMonth_Day::new, DataType.date(getResultType()), DataType.tuple(DataType.date(new DateTimeInfo(DateTimeType.YEARMONTH)), DataType.number(new NumberInfo(mgr.loadUse("day"), 0))), "date.ym_d"));
-        r.add(new FunctionType(FromNumbers::new, DataType.date(getResultType()), DataType.tuple(
-            DataType.number(new NumberInfo(mgr.loadUse("year"), 0)),
-            DataType.number(new NumberInfo(mgr.loadUse("month"), 0)),
-            DataType.number(new NumberInfo(mgr.loadUse("day"), 0))
         ), "date.y_m_d"));
->>>>>>> 024cb15b
         return r;
     }
 

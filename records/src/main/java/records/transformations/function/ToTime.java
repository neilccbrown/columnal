--- conflicted
+++ resolved
@@ -52,17 +52,10 @@
         r.add(new FunctionType(FromTemporalInstance::new, DataType.date(getResultType()), DataType.date(new DateTimeInfo(DateTimeType.DATETIMEZONED)), "time.datetimez"));
         r.add(new FunctionType(FromTemporalInstance::new, DataType.date(getResultType()), DataType.date(new DateTimeInfo(DateTimeType.TIMEOFDAYZONED)), "time.timez"));
         r.add(new FunctionType(FromNumbers::new, DataType.date(getResultType()), DataType.tuple(
-<<<<<<< HEAD
             DataType.number(new NumberInfo(mgr.loadBuiltIn("hour"), 0)),
             DataType.number(new NumberInfo(mgr.loadBuiltIn("min"), 0)),
             DataType.number(new NumberInfo(mgr.loadBuiltIn("s"), 0))
-        )));
-=======
-            DataType.number(new NumberInfo(mgr.loadUse("hour"), 0)),
-            DataType.number(new NumberInfo(mgr.loadUse("min"), 0)),
-            DataType.number(new NumberInfo(mgr.loadUse("s"), 0))
         ), "time.h_m_s"));
->>>>>>> 024cb15b
         return r;
     }
 

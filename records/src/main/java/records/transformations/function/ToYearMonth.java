--- conflicted
+++ resolved
@@ -36,15 +36,9 @@
         r.add(new FunctionType(FromTemporalInstance::new, DataType.date(getResultType()), DataType.date(new DateTimeInfo(DateTimeType.DATETIME)), "dateym.datetime"));
         r.add(new FunctionType(FromTemporalInstance::new, DataType.date(getResultType()), DataType.date(new DateTimeInfo(DateTimeType.DATETIMEZONED)), "dateym.datetimez"));
         r.add(new FunctionType(FromNumbers::new, DataType.date(getResultType()), DataType.tuple(
-<<<<<<< HEAD
             DataType.number(new NumberInfo(mgr.loadBuiltIn("year"), 0)),
             DataType.number(new NumberInfo(mgr.loadBuiltIn("month"), 0))
-        )));
-=======
-            DataType.number(new NumberInfo(mgr.loadUse("year"), 0)),
-            DataType.number(new NumberInfo(mgr.loadUse("month"), 0))
         ), "dateym.year_month"));
->>>>>>> 024cb15b
         return r;
     }
 
